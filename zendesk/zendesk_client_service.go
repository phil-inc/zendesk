--- conflicted
+++ resolved
@@ -215,7 +215,7 @@
 	return c.do("GET", endpoint, nil, out)
 }
 
-func (c *client) getAll(endpoint string, in interface{})([]Ticket, error) {
+func (c *client) getAll(endpoint string, in interface{}) ([]Ticket, error) {
 	result := make([]Ticket, 0)
 	payload, err := marshall(in)
 	if err != nil {
@@ -310,13 +310,10 @@
 	Users                   []User                   `json:"users,omitempty"`
 	TicketForm              *TicketForm              `json:"ticket_form,omitempty"`
 	TicketForms             []TicketForm             `json:"ticket_forms,omitempty"`
-<<<<<<< HEAD
 	TicketMetric            *TicketMetric            `json:"ticket_metric,omitempty"`
 	TicketMetrics           []TicketMetric           `json:"ticket_metrics,omitempty"`
 	TicketComments          []TicketComment          `json:"ticket_comments,omitempty"`
-=======
 	NextPage                string                   `json:"next_page,omitempty"`
->>>>>>> 3f038d8e
 }
 
 // APIError represents an error response returnted by the API.
